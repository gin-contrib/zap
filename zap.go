// Package ginzap provides log handling using zap package.
// Code structure based on ginrus package.
package ginzap

import (
	"net"
	"net/http"
	"net/http/httputil"
	"os"
	"runtime/debug"
	"strings"
	"time"

	"github.com/gin-gonic/gin"
	"go.uber.org/zap"
	"go.uber.org/zap/zapcore"
)

type Fn func(c *gin.Context) []zapcore.Field

// ZapLogger is the minimal logger interface compatible with zap.Logger
type ZapLogger interface {
	Info(msg string, fields ...zap.Field)
	Error(msg string, fields ...zap.Field)
}

// Config is config setting for Ginzap
type Config struct {
	TimeFormat   string
	UTC          bool
	SkipPaths    []string
	Context      Fn
	DefaultLevel zapcore.Level
}

// Ginzap returns a gin.HandlerFunc (middleware) that logs requests using uber-go/zap.
//
// Requests with errors are logged using zap.Error().
// Requests without errors are logged using zap.Info().
//
// It receives:
//  1. A time package format string (e.g. time.RFC3339).
//  2. A boolean stating whether to use UTC time zone or local.
<<<<<<< HEAD
func Ginzap(logger *zap.Logger, timeFormat string, utc bool) gin.HandlerFunc {
	return GinzapWithConfig(logger, &Config{TimeFormat: timeFormat, UTC: utc, DefaultLevel: zapcore.InfoLevel})
=======
func Ginzap(logger ZapLogger, timeFormat string, utc bool) gin.HandlerFunc {
	return GinzapWithConfig(logger, &Config{TimeFormat: timeFormat, UTC: utc})
>>>>>>> 1358676f
}

// GinzapWithConfig returns a gin.HandlerFunc using configs
func GinzapWithConfig(logger ZapLogger, conf *Config) gin.HandlerFunc {
	skipPaths := make(map[string]bool, len(conf.SkipPaths))
	for _, path := range conf.SkipPaths {
		skipPaths[path] = true
	}

	return func(c *gin.Context) {
		start := time.Now()
		// some evil middlewares modify this values
		path := c.Request.URL.Path
		query := c.Request.URL.RawQuery
		c.Next()

		if _, ok := skipPaths[path]; !ok {
			end := time.Now()
			latency := end.Sub(start)
			if conf.UTC {
				end = end.UTC()
			}

			fields := []zapcore.Field{
				zap.Int("status", c.Writer.Status()),
				zap.String("method", c.Request.Method),
				zap.String("path", path),
				zap.String("query", query),
				zap.String("ip", c.ClientIP()),
				zap.String("user-agent", c.Request.UserAgent()),
				zap.Duration("latency", latency),
			}
			if conf.TimeFormat != "" {
				fields = append(fields, zap.String("time", end.Format(conf.TimeFormat)))
			}

			if conf.Context != nil {
				fields = append(fields, conf.Context(c)...)
			}

			if len(c.Errors) > 0 {
				// Append error field if this is an erroneous request.
				for _, e := range c.Errors.Errors() {
					logger.Error(e, fields...)
				}
			} else {
				logger.Log(conf.DefaultLevel, path, fields...)
			}
		}
	}
}

func defaultHandleRecovery(c *gin.Context, err interface{}) {
	c.AbortWithStatus(http.StatusInternalServerError)
}

// RecoveryWithZap returns a gin.HandlerFunc (middleware)
// that recovers from any panics and logs requests using uber-go/zap.
// All errors are logged using zap.Error().
// stack means whether output the stack info.
// The stack info is easy to find where the error occurs but the stack info is too large.
func RecoveryWithZap(logger ZapLogger, stack bool) gin.HandlerFunc {
	return CustomRecoveryWithZap(logger, stack, defaultHandleRecovery)
}

// CustomRecoveryWithZap returns a gin.HandlerFunc (middleware) with a custom recovery handler
// that recovers from any panics and logs requests using uber-go/zap.
// All errors are logged using zap.Error().
// stack means whether output the stack info.
// The stack info is easy to find where the error occurs but the stack info is too large.
func CustomRecoveryWithZap(logger ZapLogger, stack bool, recovery gin.RecoveryFunc) gin.HandlerFunc {
	return func(c *gin.Context) {
		defer func() {
			if err := recover(); err != nil {
				// Check for a broken connection, as it is not really a
				// condition that warrants a panic stack trace.
				var brokenPipe bool
				if ne, ok := err.(*net.OpError); ok {
					if se, ok := ne.Err.(*os.SyscallError); ok {
						if strings.Contains(strings.ToLower(se.Error()), "broken pipe") || strings.Contains(strings.ToLower(se.Error()), "connection reset by peer") {
							brokenPipe = true
						}
					}
				}

				httpRequest, _ := httputil.DumpRequest(c.Request, false)
				if brokenPipe {
					logger.Error(c.Request.URL.Path,
						zap.Any("error", err),
						zap.String("request", string(httpRequest)),
					)
					// If the connection is dead, we can't write a status to it.
					c.Error(err.(error)) // nolint: errcheck
					c.Abort()
					return
				}

				if stack {
					logger.Error("[Recovery from panic]",
						zap.Time("time", time.Now()),
						zap.Any("error", err),
						zap.String("request", string(httpRequest)),
						zap.String("stack", string(debug.Stack())),
					)
				} else {
					logger.Error("[Recovery from panic]",
						zap.Time("time", time.Now()),
						zap.Any("error", err),
						zap.String("request", string(httpRequest)),
					)
				}
				recovery(c, err)
			}
		}()
		c.Next()
	}
}<|MERGE_RESOLUTION|>--- conflicted
+++ resolved
@@ -41,13 +41,8 @@
 // It receives:
 //  1. A time package format string (e.g. time.RFC3339).
 //  2. A boolean stating whether to use UTC time zone or local.
-<<<<<<< HEAD
-func Ginzap(logger *zap.Logger, timeFormat string, utc bool) gin.HandlerFunc {
+func Ginzap(logger ZapLogger, timeFormat string, utc bool) gin.HandlerFunc {
 	return GinzapWithConfig(logger, &Config{TimeFormat: timeFormat, UTC: utc, DefaultLevel: zapcore.InfoLevel})
-=======
-func Ginzap(logger ZapLogger, timeFormat string, utc bool) gin.HandlerFunc {
-	return GinzapWithConfig(logger, &Config{TimeFormat: timeFormat, UTC: utc})
->>>>>>> 1358676f
 }
 
 // GinzapWithConfig returns a gin.HandlerFunc using configs
